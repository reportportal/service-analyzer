--- conflicted
+++ resolved
@@ -88,14 +88,6 @@
 			})
 	})
 
-<<<<<<< HEAD
-	srv.AddHandler(http.MethodDelete, "/_index/{id}", func(w http.ResponseWriter, rq *http.Request) error {
-		if id := chi.URLParam(rq, "id"); "" != id {
-			_, err := c.DeleteIndex(id)
-			return err
-		}
-		return server.ToStatusError(http.StatusBadRequest, errors.New("Bad request, incorrect index id"))
-=======
 	srv.AddHandler(http.MethodDelete, "/_index/{index_id}", func(w http.ResponseWriter, rq *http.Request) error {
 		if id := chi.URLParam(rq, "index_id"); "" != id {
 			_, err := c.DeleteIndex(id)
@@ -120,7 +112,6 @@
 			return server.ToStatusError(http.StatusBadRequest, err)
 		}
 		return server.WriteJSON(http.StatusOK, rs, w)
->>>>>>> 9370898e
 	})
 
 	srv.StartServer()
